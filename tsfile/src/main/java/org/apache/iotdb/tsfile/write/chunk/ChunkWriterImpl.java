--- conflicted
+++ resolved
@@ -19,12 +19,12 @@
 package org.apache.iotdb.tsfile.write.chunk;
 
 import java.io.IOException;
-
-import org.slf4j.Logger;
-import org.slf4j.LoggerFactory;
-
+import java.nio.ByteBuffer;
+import java.nio.channels.Channels;
+import java.nio.channels.WritableByteChannel;
 import org.apache.iotdb.tsfile.common.conf.TSFileDescriptor;
 import org.apache.iotdb.tsfile.compress.ICompressor;
+import org.apache.iotdb.tsfile.exception.write.PageException;
 import org.apache.iotdb.tsfile.file.header.ChunkHeader;
 import org.apache.iotdb.tsfile.file.header.PageHeader;
 import org.apache.iotdb.tsfile.file.metadata.enums.TSDataType;
@@ -34,6 +34,8 @@
 import org.apache.iotdb.tsfile.write.page.PageWriter;
 import org.apache.iotdb.tsfile.write.schema.TimeseriesSchema;
 import org.apache.iotdb.tsfile.write.writer.TsFileIOWriter;
+import org.slf4j.Logger;
+import org.slf4j.LoggerFactory;
 
 public class ChunkWriterImpl implements IChunkWriter {
 
@@ -73,7 +75,7 @@
   /**
    * statistic of this chunk.
    */
-  private Statistics<?> chunkStatistics;
+  private Statistics<?> statistics;
 
   /**
    * @param schema schema of this measurement
@@ -84,94 +86,109 @@
     this.pageBuffer = new PublicBAOS();
 
     this.pageSizeThreshold = TSFileDescriptor.getInstance().getConfig().getPageSizeInByte();
-    this.maxNumberOfPointsInPage = TSFileDescriptor.getInstance().getConfig().getMaxNumberOfPointsInPage();
-    // initial check of memory usage. So that we have enough data to make an initial
-    // prediction
+    this.maxNumberOfPointsInPage = TSFileDescriptor.getInstance().getConfig()
+        .getMaxNumberOfPointsInPage();
+    // initial check of memory usage. So that we have enough data to make an initial prediction
     this.valueCountInOnePageForNextCheck = MINIMUM_RECORD_COUNT_FOR_CHECK;
 
     // init statistics for this chunk and page
-    this.chunkStatistics = Statistics.getStatsByType(timeseriesSchema.getType());
+    this.statistics = Statistics.getStatsByType(timeseriesSchema.getType());
 
     this.pageWriter = new PageWriter(timeseriesSchema);
     this.pageWriter.setTimeEncoder(timeseriesSchema.getTimeEncoder());
     this.pageWriter.setValueEncoder(timeseriesSchema.getValueEncoder());
   }
 
+  @Override
   public void write(long time, long value) {
     pageWriter.write(time, value);
     checkPageSizeAndMayOpenANewPage();
   }
 
+  @Override
   public void write(long time, int value) {
     pageWriter.write(time, value);
     checkPageSizeAndMayOpenANewPage();
   }
 
+  @Override
   public void write(long time, boolean value) {
     pageWriter.write(time, value);
     checkPageSizeAndMayOpenANewPage();
   }
 
+  @Override
   public void write(long time, float value) {
     pageWriter.write(time, value);
     checkPageSizeAndMayOpenANewPage();
   }
 
+  @Override
   public void write(long time, double value) {
     pageWriter.write(time, value);
     checkPageSizeAndMayOpenANewPage();
   }
 
+  @Override
   public void write(long time, Binary value) {
     pageWriter.write(time, value);
     checkPageSizeAndMayOpenANewPage();
   }
 
+  @Override
   public void write(long[] timestamps, int[] values, int batchSize) {
     pageWriter.write(timestamps, values, batchSize);
     checkPageSizeAndMayOpenANewPage();
   }
 
+  @Override
   public void write(long[] timestamps, long[] values, int batchSize) {
     pageWriter.write(timestamps, values, batchSize);
     checkPageSizeAndMayOpenANewPage();
   }
 
+  @Override
   public void write(long[] timestamps, boolean[] values, int batchSize) {
     pageWriter.write(timestamps, values, batchSize);
     checkPageSizeAndMayOpenANewPage();
   }
 
+  @Override
   public void write(long[] timestamps, float[] values, int batchSize) {
     pageWriter.write(timestamps, values, batchSize);
     checkPageSizeAndMayOpenANewPage();
   }
 
+  @Override
   public void write(long[] timestamps, double[] values, int batchSize) {
     pageWriter.write(timestamps, values, batchSize);
     checkPageSizeAndMayOpenANewPage();
   }
 
+  @Override
   public void write(long[] timestamps, Binary[] values, int batchSize) {
     pageWriter.write(timestamps, values, batchSize);
     checkPageSizeAndMayOpenANewPage();
   }
 
   /**
-   * check occupied memory size, if it exceeds the PageSize threshold, flush them
-   * to given OutputStream.
+   * check occupied memory size, if it exceeds the PageSize threshold, flush them to given
+   * OutputStream.
    */
   private void checkPageSizeAndMayOpenANewPage() {
     if (pageWriter.getPointNumber() == maxNumberOfPointsInPage) {
-      //logger.debug("current line count reaches the upper bound, write page {}", timeseriesSchema);
+      logger.debug("current line count reaches the upper bound, write page {}", timeseriesSchema);
       writePage();
-    } else if (pageWriter.getPointNumber() >= valueCountInOnePageForNextCheck) { // need to check memory size
+    } else if (pageWriter.getPointNumber()
+        >= valueCountInOnePageForNextCheck) { // need to check memory size
       // not checking the memory used for every value
       long currentPageSize = pageWriter.estimateMaxMemSize();
       if (currentPageSize > pageSizeThreshold) { // memory size exceeds threshold
         // we will write the current page
-        //logger.debug("enough size, write page {}, pageSizeThreshold:{}, currentPateSize:{}, valueCountInOnePage:{}",
-            //timeseriesSchema.getMeasurementId(), pageSizeThreshold, currentPageSize, pageWriter.getPointNumber());
+        logger.debug(
+            "enough size, write page {}, pageSizeThreshold:{}, currentPateSize:{}, valueCountInOnePage:{}",
+            timeseriesSchema.getMeasurementId(), pageSizeThreshold, currentPageSize,
+            pageWriter.getPointNumber());
         writePage();
         valueCountInOnePageForNextCheck = MINIMUM_RECORD_COUNT_FOR_CHECK;
       } else {
@@ -188,7 +205,7 @@
 
       // update statistics of this chunk
       numOfPages++;
-      this.chunkStatistics.mergeStatistics(pageWriter.getStatistics());
+      this.statistics.mergeStatistics(pageWriter.getStatistics());
     } catch (IOException e) {
       logger.error("meet error in pageWriter.writePageHeaderAndDataIntoBuff,ignore this page:", e);
     } finally {
@@ -197,41 +214,76 @@
     }
   }
 
+  @Override
   public void writeToFileWriter(TsFileIOWriter tsfileWriter) throws IOException {
-    // seal current page
-    if (pageWriter.getPointNumber() > 0) {
-      writePage();
-    }
-
-    writeAllPagesOfChunkToTsFile(tsfileWriter, chunkStatistics);
+    sealCurrentPage();
+    writeAllPagesOfChunkToTsFile(tsfileWriter, statistics);
 
     // reinit this chunk writer
     pageBuffer.reset();
-    this.chunkStatistics = Statistics.getStatsByType(timeseriesSchema.getType());
-  }
-
+    this.statistics = Statistics.getStatsByType(timeseriesSchema.getType());
+  }
+
+  @Override
   public long estimateMaxSeriesMemSize() {
     return pageWriter.estimateMaxMemSize() + this.estimateMaxPageMemSize();
   }
 
+  @Override
   public long getCurrentChunkSize() {
     if (pageBuffer.size() == 0) {
       return 0;
     }
     // return the serialized size of the chunk header + all pages
-<<<<<<< HEAD
-    return ChunkHeader.getSerializedSize(measurementSchema.getMeasurementId()) + (long) pageBuffer.size();
-=======
-    return ChunkHeader.getSerializedSize(timeseriesSchema.getMeasurementId()) + this.getCurrentDataSize();
->>>>>>> 8a5793a8
-  }
-
+    return ChunkHeader.getSerializedSize(timeseriesSchema.getMeasurementId()) + (long) pageBuffer.size();
+  }
+
+  @Override
+  public void sealCurrentPage() {
+    if (pageWriter.getPointNumber() > 0) {
+      writePage();
+    }
+  }
+
+  @Override
   public int getNumOfPages() {
     return numOfPages;
   }
 
+  @Override
   public TSDataType getDataType() {
     return timeseriesSchema.getType();
+  }
+
+  /**
+   * write the page header and data into the PageWriter's output stream.
+   *
+   * NOTE: for upgrading 0.8.0 to 0.9.0
+   */
+  public void writePageHeaderAndDataIntoBuff(ByteBuffer data, PageHeader header)
+      throws PageException {
+    numOfPages++;
+
+    // write the page header to pageBuffer
+    try {
+      logger.debug("start to flush a page header into buffer, buffer position {} ", pageBuffer.size());
+      header.serializeTo(pageBuffer);
+      logger.debug("finish to flush a page header {} of {} into buffer, buffer position {} ", header,
+          timeseriesSchema.getMeasurementId(), pageBuffer.size());
+
+      statistics.mergeStatistics(header.getStatistics());
+
+    } catch (IOException e) {
+      throw new PageException(
+          "IO Exception in writeDataPageHeader,ignore this page", e);
+    }
+
+    // write page content to temp PBAOS
+    try (WritableByteChannel channel = Channels.newChannel(pageBuffer)) {
+      channel.write(data);
+    } catch (IOException e) {
+      throw new PageException(e);
+    }
   }
 
   /**
@@ -241,7 +293,8 @@
    * @param statistics the chunk statistics
    * @throws IOException exception in IO
    */
-  public void writeAllPagesOfChunkToTsFile(TsFileIOWriter writer, Statistics<?> statistics) throws IOException {
+  public void writeAllPagesOfChunkToTsFile(TsFileIOWriter writer, Statistics<?> statistics)
+      throws IOException {
     if (statistics.getCount() == 0) {
       return;
     }
@@ -249,8 +302,18 @@
     // start to write this column chunk
     writer.startFlushChunk(timeseriesSchema, compressor.getType(), timeseriesSchema.getType(),
         timeseriesSchema.getEncodingType(), statistics, pageBuffer.size(), numOfPages);
+
+    long dataOffset = writer.getPos();
+
     // write all pages of this column
     writer.writeBytesToStream(pageBuffer);
+
+    long dataSize = writer.getPos() - dataOffset;
+    if (dataSize != pageBuffer.size()) {
+      throw new IOException(
+          "Bytes written is inconsistent with the size of data: " + dataSize + " !="
+              + " " + pageBuffer.size());
+    }
 
     writer.endCurrentChunk();
   }
@@ -262,27 +325,10 @@
    */
   private long estimateMaxPageMemSize() {
     // return the sum of size of buffer and page max size
-    return (long) (pageBuffer.size() + PageHeader.calculatePageHeaderSizeWithoutStatistics()
-        + pageWriter.getStatistics().getSerializedSize());
-  }
-
-<<<<<<< HEAD
-
-=======
-  /**
-   * get current data size.
-   *
-   * @return current data size that the writer has serialized.
-   */
-  private long getCurrentDataSize() {
-    return pageBuffer.size();
-  }
-
-  @Override
-  public void sealCurrentPage() {
-    if (pageWriter.getPointNumber() > 0) {
-      writePage();
-    }
-  }
->>>>>>> 8a5793a8
+    return (long) (pageBuffer.size() +
+        PageHeader.calculatePageHeaderSizeWithoutStatistics() +
+        pageWriter.getStatistics().getSerializedSize());
+  }
+
+
 }