/**
 * Licensed to the Apache Software Foundation (ASF) under one
 * or more contributor license agreements.  See the NOTICE file
 * distributed with this work for additional information
 * regarding copyright ownership.  The ASF licenses this file
 * to you under the Apache License, Version 2.0 (the
 * "License"); you may not use this file except in compliance
 * with the License.  You may obtain a copy of the License at
 *
 *     http://www.apache.org/licenses/LICENSE-2.0
 *
 * Unless required by applicable law or agreed to in writing,
 * software distributed under the License is distributed on an
 * "AS IS" BASIS, WITHOUT WARRANTIES OR CONDITIONS OF ANY
 * KIND, either express or implied.  See the License for the
 * specific language governing permissions and limitations
 * under the License.
 */
package org.apache.iotdb.cli.client;

import java.io.Console;
import java.sql.DriverManager;
import java.sql.SQLException;
import java.util.Scanner;
import org.apache.commons.cli.CommandLine;
import org.apache.commons.cli.CommandLineParser;
import org.apache.commons.cli.DefaultParser;
import org.apache.commons.cli.HelpFormatter;
import org.apache.commons.cli.Options;
import org.apache.commons.cli.ParseException;
import org.apache.iotdb.cli.exception.ArgsErrorException;
import org.apache.iotdb.jdbc.Config;
import org.apache.iotdb.jdbc.IoTDBConnection;

public class WinClient extends AbstractClient {

  /**
   * main function.
   *
   * @param args -console args
   */
  public static void main(String[] args) throws ClassNotFoundException, SQLException {
    Class.forName(Config.JDBC_DRIVER_NAME);
    Options options = createOptions();
    HelpFormatter hf = new HelpFormatter();
    hf.setWidth(MAX_HELP_CONSOLE_WIDTH);
    CommandLine commandLine = null;
    CommandLineParser parser = new DefaultParser();

    if (args == null || args.length == 0) {
      System.out.println("Require more params input, please check the following hint.");
      hf.printHelp(IOTDB_CLI_PREFIX, options, true);
      return;
    }

    init();

    args = removePasswordArgs(args);

    try {
      commandLine = parser.parse(options, args);
      if (commandLine.hasOption(HELP_ARGS)) {
        hf.printHelp(IOTDB_CLI_PREFIX, options, true);
        return;
      }
      if (commandLine.hasOption(ISO8601_ARGS)) {
        setTimeFormat("long");
      }
      if (commandLine.hasOption(MAX_PRINT_ROW_COUNT_ARGS)) {
        try {
          maxPrintRowCount = Integer.valueOf(commandLine.getOptionValue(MAX_PRINT_ROW_COUNT_ARGS));
          if (maxPrintRowCount < 0) {
            maxPrintRowCount = Integer.MAX_VALUE;
          }
        } catch (NumberFormatException e) {
          System.out.println(
              IOTDB_CLI_PREFIX + "> error format of max print row count, it should be number");
          return;
        }
      }
    } catch (ParseException e) {
      System.out.println("Require more params input, please check the following hint.");
      hf.printHelp(IOTDB_CLI_PREFIX, options, true);
      return;
    }

<<<<<<< HEAD
    try (Scanner scanner = new Scanner(System.in)){
=======
    try (Scanner scanner = new Scanner(System.in)) {
>>>>>>> f6351051
      host = checkRequiredArg(HOST_ARGS, HOST_NAME, commandLine, false, host);
      port = checkRequiredArg(PORT_ARGS, PORT_NAME, commandLine, false, port);
      username = checkRequiredArg(USERNAME_ARGS, USERNAME_NAME, commandLine, true, null);
      password = commandLine.getOptionValue(PASSWORD_ARGS);
      if (password == null) {
        password = readPassword();
      }
<<<<<<< HEAD
      try(IoTDBConnection connection = (IoTDBConnection) DriverManager
                .getConnection(Config.IOTDB_URL_PREFIX + host + ":" + port + "/", username, password)){
=======
      try (IoTDBConnection connection = (IoTDBConnection) DriverManager
          .getConnection(Config.IOTDB_URL_PREFIX + host + ":" + port + "/", username, password)) {
>>>>>>> f6351051
        properties = connection.getServerProperties();
        AGGREGRATE_TIME_LIST.addAll(properties.getSupportedTimeAggregationOperations());
        displayLogo(properties.getVersion());
        System.out.println(IOTDB_CLI_PREFIX + "> login successfully");
        while (true) {
          System.out.print(IOTDB_CLI_PREFIX + "> ");
          String s = scanner.nextLine();
<<<<<<< HEAD
          if(s != null){
=======
          if (s != null) {
>>>>>>> f6351051
            String[] cmds = s.trim().split(";");
            for (int i = 0; i < cmds.length; i++) {
              String cmd = cmds[i];
              if (cmd != null && !cmd.trim().equals("")) {
                OperationResult result = handleInputCmd(cmd, connection);
                switch (result) {
                  case RETURN_OPER:
                    return;
                  case CONTINUE_OPER:
                    continue;
                  default:
                    break;
                }
              }
            }
          }
        }
<<<<<<< HEAD
			} catch (SQLException e) {
        System.out.println(String.format("%s> %s Host is %s, port is %s.", IOTDB_CLI_PREFIX, e.getMessage(), host, port));
      }
    } catch (ArgsErrorException e) {
      System.out.println(IOTDB_CLI_PREFIX + "> input params error because" + e.getMessage());
    }catch (Exception e) {
    	System.out.println(IOTDB_CLI_PREFIX + "> exit client with error " + e.getMessage());
	  }
=======
      } catch (SQLException e) {
        System.out.println(String
            .format("%s> %s Host is %s, port is %s.", IOTDB_CLI_PREFIX, e.getMessage(), host,
                port));
      }
    } catch (ArgsErrorException e) {
      System.out.println(IOTDB_CLI_PREFIX + "> input params error because" + e.getMessage());
    } catch (Exception e) {
      System.out.println(IOTDB_CLI_PREFIX + "> exit client with error " + e.getMessage());
    }
>>>>>>> f6351051
  }

  private static String readPassword() {
    Console c = System.console();
    if (c == null) { // IN ECLIPSE IDE
      System.out.print(IOTDB_CLI_PREFIX + "> please input password: ");
      Scanner scanner = new Scanner(System.in);
      return scanner.nextLine();
    } else { // Outside Eclipse IDE
      return new String(c.readPassword(IOTDB_CLI_PREFIX + "> please input password: "));
    }
  }
}<|MERGE_RESOLUTION|>--- conflicted
+++ resolved
@@ -84,11 +84,7 @@
       return;
     }
 
-<<<<<<< HEAD
-    try (Scanner scanner = new Scanner(System.in)){
-=======
     try (Scanner scanner = new Scanner(System.in)) {
->>>>>>> f6351051
       host = checkRequiredArg(HOST_ARGS, HOST_NAME, commandLine, false, host);
       port = checkRequiredArg(PORT_ARGS, PORT_NAME, commandLine, false, port);
       username = checkRequiredArg(USERNAME_ARGS, USERNAME_NAME, commandLine, true, null);
@@ -96,13 +92,8 @@
       if (password == null) {
         password = readPassword();
       }
-<<<<<<< HEAD
-      try(IoTDBConnection connection = (IoTDBConnection) DriverManager
-                .getConnection(Config.IOTDB_URL_PREFIX + host + ":" + port + "/", username, password)){
-=======
       try (IoTDBConnection connection = (IoTDBConnection) DriverManager
           .getConnection(Config.IOTDB_URL_PREFIX + host + ":" + port + "/", username, password)) {
->>>>>>> f6351051
         properties = connection.getServerProperties();
         AGGREGRATE_TIME_LIST.addAll(properties.getSupportedTimeAggregationOperations());
         displayLogo(properties.getVersion());
@@ -110,11 +101,7 @@
         while (true) {
           System.out.print(IOTDB_CLI_PREFIX + "> ");
           String s = scanner.nextLine();
-<<<<<<< HEAD
-          if(s != null){
-=======
           if (s != null) {
->>>>>>> f6351051
             String[] cmds = s.trim().split(";");
             for (int i = 0; i < cmds.length; i++) {
               String cmd = cmds[i];
@@ -132,16 +119,6 @@
             }
           }
         }
-<<<<<<< HEAD
-			} catch (SQLException e) {
-        System.out.println(String.format("%s> %s Host is %s, port is %s.", IOTDB_CLI_PREFIX, e.getMessage(), host, port));
-      }
-    } catch (ArgsErrorException e) {
-      System.out.println(IOTDB_CLI_PREFIX + "> input params error because" + e.getMessage());
-    }catch (Exception e) {
-    	System.out.println(IOTDB_CLI_PREFIX + "> exit client with error " + e.getMessage());
-	  }
-=======
       } catch (SQLException e) {
         System.out.println(String
             .format("%s> %s Host is %s, port is %s.", IOTDB_CLI_PREFIX, e.getMessage(), host,
@@ -152,7 +129,6 @@
     } catch (Exception e) {
       System.out.println(IOTDB_CLI_PREFIX + "> exit client with error " + e.getMessage());
     }
->>>>>>> f6351051
   }
 
   private static String readPassword() {
